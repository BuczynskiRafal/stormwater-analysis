import math
from enum import Enum
from typing import Dict, List, Optional

import numpy as np
import pandas as pd
import swmmio as sw
from pyswmm import Simulation
from swmmio.utils.functions import trace_from_node

from sa.core.predictor import classifier, recommendation
from sa.core.round import common_diameters, max_depth_value, min_slope
from sa.core.valid_round import (
    validate_filling,
    validate_max_slope,
    validate_max_velocity,
    validate_min_slope,
    validate_min_velocity,
)


<<<<<<< HEAD
class RecommendationCategory(Enum):
    DIAMETER_REDUCTION = "diameter_reduction"
    VALID = "valid"
    DEPTH_INCREASE = "depth_increase"
=======
class DataManager(sw.Model):
    def __init__(self, inp_file_path: str, crs: Optional[str] = None, include_rpt: bool = True, zone: float = 1.2):
        super().__init__(inp_file_path, crs=crs, include_rpt=include_rpt)
        self._frost_zone: float = None
        self.frost_zone = zone
        self.dfs = self._get_df_safe(self.subcatchments.dataframe)
        self.dfn = self._get_df_safe(self.nodes.dataframe)
        self.dfc = self._get_df_safe(self.conduits())
>>>>>>> 58ffe554


import numpy as np

###############################################################################
#                                   SERVICES
###############################################################################


def validate_inputs(func):
    """Decorator to validate filling and diameter inputs."""

    def wrapper(filling, diameter, *args, **kwargs):
        if not validate_filling(filling, diameter) or diameter <= 0:
            return 0.0
        if filling == 0:
            return 0.0
        return func(filling, diameter, *args, **kwargs)

    return wrapper


class HydraulicCalculationsService:
    @staticmethod
    def calc_filling_percentage(filling: float, diameter: float) -> float:
        """
        Returns the percentage filling of the pipe.

        Args:
            filling (float): Filling height [m].
            diameter (float): Diameter of the channel [m].

        Returns:
            float: Percentage filling [%]. Returns 0.0 if filling is invalid or 0.
        """
        if not validate_filling(filling, diameter):
            return 0.0
        if filling == 0:
            return 0.0
        return (filling / diameter) * 100.0

    @staticmethod
    @validate_inputs
    def calc_area(filling: float, diameter: float) -> float:
        """
        Computes the wetted cross-sectional area (m^2) for a circular pipe filled to height h.

        Args:
            filling (float): Filling height [m].
            diameter (float): Diameter of the channel [m].

        Returns:
            float: Wetted cross-sectional area [m^2].
        """
        radius = diameter / 2.0

        chord = 2.0 * math.sqrt(radius**2 - (filling - radius) ** 2)
        alpha = math.acos((2.0 * radius**2 - chord**2) / (2.0 * radius**2))

        if filling > radius:
            area = math.pi * radius**2 - 0.5 * (alpha - math.sin(alpha)) * radius**2
        elif filling == radius:
            area = 0.5 * math.pi * radius**2
        elif filling == diameter:
            area = math.pi * radius**2
        else:
            area = 0.5 * (alpha - math.sin(alpha)) * radius**2

        return area

    @staticmethod
    @validate_inputs
    def calc_u(filling: float, diameter: float) -> float:
        """
        Computes the wetted perimeter U for a circular pipe filled to 'filling'.

        Args:
            filling (float): Filling height [m].
            diameter (float): Diameter of the channel [m].

        Returns:
            float: Wetted perimeter [m].
        """
        radius = diameter / 2.0

        # Obliczenie długości cięciwy
        chord = 2.0 * math.sqrt(radius**2 - (filling - radius) ** 2)
        # Obliczenie kąta centralnego w radianach
        alpha = math.acos((2.0 * radius**2 - chord**2) / (2.0 * radius**2))

        if filling > radius:
            if filling == diameter:
                perimeter = 2 * math.pi * radius  # Pełne wypełnienie
            else:
                perimeter = 2 * math.pi * radius - alpha * radius
        else:
            perimeter = alpha * radius

        return perimeter

    @staticmethod
    @validate_inputs
    def calc_rh(filling: float, diameter: float) -> float:
        """
        Computes the hydraulic radius Rh = A / U.

        Args:
            filling (float): Filling height [m].
            diameter (float): Diameter of the channel [m].

        Returns:
            float: Hydraulic radius [m].
        """

        area = HydraulicCalculationsService.calc_area(filling, diameter)
        perimeter = HydraulicCalculationsService.calc_u(filling, diameter)
        rh = area / perimeter if perimeter else 0.0

        return rh

    @staticmethod
    @validate_inputs
    def calc_velocity(filling: float, diameter: float, slope: float) -> float:
        """
        Calculates the flow velocity using Manning's equation.

        Args:
            filling (float): Filling height [m].
            diameter (float): Diameter of the channel [m].
            slope (float): Slope of the channel [m/m].

        Returns:
            float: Flow velocity [m/s].

        Raises:
            ValueError: If slope is too small or exceeds maximum allowed value.
        """
        if not validate_max_slope(slope, diameter):
            raise ValueError("Slope exceeds maximum allowed value")
        if not validate_min_slope(slope, filling, diameter):
            raise ValueError("Slope is too small")

        # Manning's coefficient
        n = 0.013
        area = HydraulicCalculationsService.calc_area(filling, diameter)
        rh = HydraulicCalculationsService.calc_rh(filling, diameter)

        if rh == 0:
            return 0.0
        velocity = (1.0 / n) * (rh ** (2.0 / 3.0)) * math.sqrt(slope)
        return velocity

    @staticmethod
    @validate_inputs
    def calc_flow(filling: float, diameter: float, slope: float) -> float:
        """
        Computes flow rate Q [dm³/s].

        Args:
            filling (float): Filling height [m].
            diameter (float): Diameter of the channel [m].
            slope (float): Slope of the channel [m/m].

        Returns:
            float: Flow rate [dm³/s].

        Raises:
            ValueError: If slope is too small or exceeds maximum allowed.
        """
        if not validate_max_slope(slope, diameter):
            raise ValueError("Slope exceeds maximum allowed value")
        if not validate_min_slope(slope, filling, diameter):
            raise ValueError("Slope is too small")

        area = HydraulicCalculationsService.calc_area(filling, diameter)
        velocity = HydraulicCalculationsService.calc_velocity(filling, diameter, slope)
        flow = area * velocity * 1000.0

        return flow

    @staticmethod
    def calc_filling(q: float, diameter: float, slope: float) -> float:
        """
        Iteratively approximates the filling height (m) needed to achieve flow q [dm³/s].
        Uses a stepwise approach with a loop limit to prevent infinite loops.

        Args:
            q (float): Flow rate [dm³/s].
            diameter (float): Diameter of the channel [m].
            slope (float): Slope of the channel [m/m].

        Returns:
            float: Filling height [m].

        Raises:
            ValueError: If filling exceeds diameter without achieving desired flow.
        """
        if not (common_diameters[0] <= diameter <= common_diameters[-1]):
            raise ValueError("Diameter out of range for common diameters")
        if 0 > q:
            raise ValueError("Invalid flow rate, must be positive")
        if q == 0:
            return 0.0

        filling = 0.0
        step = 0.001
        max_iter = 10000

        for i in range(max_iter):
            if filling > diameter:
                break
            flow = HydraulicCalculationsService.calc_flow(filling, diameter, slope)
            if flow >= q:
                break
            filling += step

        if filling > diameter:
            raise ValueError("Filling exceeds diameter without achieving desired flow")

        return filling


class ConduitFeatureEngineeringService:
    def __init__(self, dfc: pd.DataFrame, dfn: pd.DataFrame, frost_zone: float):
        self.dfc = dfc
        self.dfn = dfn
        self.frost_zone = frost_zone

    def calculate_filling(self) -> None:
        if self.dfc is not None:
            self.dfc["Filling"] = self.dfc["MaxDPerc"] * self.dfc["Geom1"]

    def filling_is_valid(self) -> None:
        if self.dfc is not None:
            self.dfc["ValMaxFill"] = self.dfc.apply(lambda row: validate_filling(row["Filling"], row["Geom1"]), axis=1).astype(
                int
            )

    def velocity_is_valid(self) -> None:
        if self.dfc is not None:
            self.dfc["ValMaxV"] = self.dfc.apply(lambda r: validate_max_velocity(r["MaxV"]), axis=1).astype(int)
            self.dfc["ValMinV"] = self.dfc.apply(lambda r: validate_min_velocity(r["MaxV"]), axis=1).astype(int)

    def slope_per_mile(self) -> None:
        if self.dfc is not None:
            self.dfc["SlopePerMile"] = self.dfc["SlopeFtPerFt"] * 1000

    def slopes_is_valid(self) -> None:
        if self.dfc is not None:
            self.dfc["ValMaxSlope"] = self.dfc.apply(lambda r: validate_max_slope(r["SlopePerMile"], r["Geom1"]), axis=1).astype(
                int
            )
            self.dfc["ValMinSlope"] = self.dfc.apply(
                lambda r: validate_min_slope(r["SlopePerMile"], r["Filling"], r["Geom1"]), axis=1
            ).astype(int)

    def max_depth(self) -> None:
        if self.dfc is not None and self.dfn is not None:
            self.dfc["InletMaxDepth"] = self.dfc["InletNode"].map(self.dfn["MaxDepth"])
            self.dfc["OutletMaxDepth"] = self.dfc["OutletNode"].map(self.dfn["MaxDepth"])

    def calculate_max_depth(self) -> None:
        if self.dfc is not None:
            nan_rows = pd.isna(self.dfc["OutletMaxDepth"])
            self.dfc.loc[nan_rows, "OutletMaxDepth"] = self.dfc.loc[nan_rows, "InletMaxDepth"] - (
                self.dfc.loc[nan_rows, "Length"] * self.dfc.loc[nan_rows, "SlopeFtPerFt"]
            )

    def calculate_ground_elevation(self) -> None:
        if self.dfc is not None:
            self.dfc["InletGroundElevation"] = self.dfc["InletNodeInvert"] + self.dfc["InletMaxDepth"]
            self.dfc["OutletGroundElevation"] = self.dfc["OutletNodeInvert"] + self.dfc["OutletMaxDepth"]

    def ground_cover(self) -> None:
        if self.dfc is None:
            return
        required_cols = ["InletGroundElevation", "InletNodeInvert", "Geom1"]
        if not all(col in self.dfc.columns for col in required_cols):
            raise ValueError(f"Missing required columns: {required_cols}")

        self.dfc["InletGroundCover"] = round(
            self.dfc["InletGroundElevation"] - self.dfc["InletNodeInvert"] - self.dfc["Geom1"], 2
        )
        self.dfc["OutletGroundCover"] = round(
            self.dfc["OutletGroundElevation"] - self.dfc["OutletNodeInvert"] - self.dfc["Geom1"], 2
        )

    def max_ground_cover_is_valid(self) -> None:
        if self.dfc is not None:
            self.dfc["ValDepth"] = (
                (self.dfc["InletNodeInvert"] >= (self.dfc["InletGroundElevation"] - max_depth_value))
                & (self.dfc["OutletNodeInvert"] >= (self.dfc["OutletGroundElevation"] - max_depth_value))
            ).astype(int)

    def min_ground_cover_is_valid(self) -> None:
        if self.dfc is None:
            return
        if "InletGroundCover" not in self.dfc.columns:
            self.ground_cover()
        self.dfc["ValCoverage"] = (
            (self.dfc["InletGroundCover"] >= self.frost_zone) & (self.dfc["OutletGroundCover"] >= self.frost_zone)
        ).astype(int)

    def min_conduit_diameter(self) -> None:
        if self.dfc is None:
            return

        common_diameters_sorted = sorted(common_diameters)
        diam_index_map = {diam: idx for idx, diam in enumerate(common_diameters_sorted)}

        def find_min_diam(row):
            val_fill = row.get("ValMaxFill", 0)
            current_diam = row["Geom1"]

            if val_fill != 1:
                return current_diam

            try:
                idx = diam_index_map[current_diam]
            except KeyError:
                return current_diam

            best_diam = current_diam
            for i in range(idx - 1, -1, -1):
                candidate = common_diameters_sorted[i]
                fill_height = HydraulicCalculationsService.calc_filling(row["MaxQ"], candidate, row["SlopePerMile"])
                if validate_filling(fill_height, candidate):
                    best_diam = candidate
                else:
                    break
            else:
                best_diam = common_diameters_sorted[0]

            return best_diam

        self.dfc["MinDiameter"] = self.dfc.apply(find_min_diam, axis=1)

    def is_min_diameter(self) -> None:
        if self.dfc is not None:
            self.dfc["isMinDiameter"] = np.where(self.dfc["Geom1"] == self.dfc["MinDiameter"], 1, 0)


class SubcatchmentFeatureEngineeringService:
    def __init__(self, dfs: pd.DataFrame):
        self.dfs = dfs

    def subcatchments_classify(self, categories: bool = True) -> None:
        """Classifies subcatchments using the classifier model (ANN).
        Adds 'category' column.
        """
        if self.dfs is None:
            return

        cols = [
            "Area",
            "PercImperv",
            "Width",
            "PercSlope",
            "PctZero",
            "TotalPrecip",
            "TotalRunoffMG",
            "PeakRunoff",
            "RunoffCoeff",
        ]
        df = self.dfs[cols].copy()
        df["TotalPrecip"] = pd.to_numeric(df["TotalPrecip"], errors="coerce").fillna(0)

        preds = classifier.predict(df)
        preds_cls = preds.argmax(axis=-1)

        if categories:
            labels = [
                "compact_urban_development",
                "urban",
                "loose_urban_development",
                "wooded_area",
                "grassy",
                "loose_soil",
                "steep_area",
            ]
            self.dfs["category"] = [labels[i] for i in preds_cls]
        else:
            self.dfs["category"] = preds_cls


class NodeFeatureEngineeringService:
    """
    Maps subcatchment names to nodes based on the 'Outlet' column from dfs.
    """

    def __init__(self, dfn: pd.DataFrame, dfs: pd.DataFrame):
        self.dfn = dfn
        self.dfs = dfs

    def nodes_subcatchment_name(self) -> None:
        """
        Maps subcatchment names to nodes based on the 'Outlet' column from dfs.
        """
        if self.dfs is None or self.dfn is None:
            return

        mapping = {}
        if "Outlet" in self.dfs.columns:
            mapping = self.dfs.reset_index().set_index("Outlet")["Name"].to_dict()
        self.dfn["Subcatchment"] = self.dfn.index.map(lambda n: mapping.get(n, "-"))


class RecommendationService:
    """
    Class responsible for generating recommendations (e.g., depth change, diameter change, etc.).
    """

    def __init__(self, dfc: pd.DataFrame):
        self.dfc = dfc

    def recommendations(self, categories: bool = True) -> None:
        """
        Generates recommendations via 'recommendation' model and adds 'recommendation' column.
        """
        if self.dfc is None:
            return

        cols = [
            "ValMaxFill",
            "ValMaxV",
            "ValMinV",
            "ValMaxSlope",
            "ValMinSlope",
            "ValDepth",
            "ValCoverage",
            "isMinDiameter",
        ]
        for c in cols:
            if c not in self.dfc.columns:
                self.dfc[c] = 0

        preds = recommendation.predict(self.dfc[cols])
        preds_cls = preds.argmax(axis=-1)

        if categories:
            labels = [
                RecommendationCategory.DIAMETER_REDUCTION.value,
                RecommendationCategory.VALID.value,
                RecommendationCategory.DEPTH_INCREASE.value,
            ]
            self.dfc["recommendation"] = [labels[i] for i in preds_cls]
        else:
            self.dfc["recommendation"] = preds_cls


class TraceAnalysisService:
    """
    Class contains the logic for analyzing flows and overflows in the SWMM network.
    """

    def __init__(self, model: sw.Model):
        self.model = model

    def all_traces(self) -> Dict[str, List[str]]:
        """
        Returns the route (trace) for each outfall in the model.
        """
        outfalls = self.model.inp.outfalls.index
        return {outfall: trace_from_node(self.model.conduits, outfall) for outfall in outfalls}

    def overflowing_pipes(self) -> pd.DataFrame:
        """
        Returns all conduits that exceeded the allowed filling (ValMaxFill == 0).
        """
        return self.model.conduits_data.conduits[self.model.conduits_data.conduits["ValMaxFill"] == 0]

    def overflowing_traces(self) -> Dict[str, Dict[str, List[str]]]:
        """
        Identifies segments with overflow in the model and returns their traces.
        """
        all_tr = self.all_traces()
        overflow_df = self.overflowing_pipes()

        results = {}
        for outfall_id, trace_data in all_tr.items():
            overlap = [c for c in trace_data["conduits"] if c in overflow_df.index.tolist()]
            if overlap:
                indexes = {c: trace_data["conduits"].index(c) for c in overlap}
                results[outfall_id] = indexes

        return {
            key: trace_from_node(
                conduits=self.model.conduits_data.conduits,
                startnode=overflow_df.loc[list(value)[-1]]["InletNode"],
                mode="down",
                stopnode=overflow_df.loc[list(value)[0]]["OutletNode"],
            )
            for key, value in results.items()
        }

    def place_to_change(self) -> List[str]:
        """
        Determines nodes where intervention is needed based on overflow traces.
        """
        over_traces = self.overflowing_traces()
        locations = []
        for outfall, data in over_traces.items():
            if "nodes" in data:
                locations.append(data["nodes"][0])
        return locations


class SimulationRunnerService:
    """Class responsible for running the simulation using PySWMM."""

    def __init__(self, inp_path: str):
        self.inp_path = inp_path

    def run_simulation(self) -> None:
        """Runs the PySWMM simulation in a loop to update model values."""
        with Simulation(self.inp_path) as sim:
            for _ in sim:
                pass


###############################################################################
#                                   DATA MANAGER
###############################################################################


class DataManager(sw.Model):
    """
    Main class that combines various services/classes responsible for different areas
    and manages data flow. Following SOLID principles, its purpose is mainly to orchestrate
    logic rather than implementing all logic in a single class.
    """

    def __init__(self, inp_file_path: str, crs: Optional[str] = None, include_rpt: bool = True, zone: float = 1.2):
        super().__init__(inp_file_path, crs=crs, include_rpt=include_rpt)
        self._frost_zone: float = None
        self.frost_zone = zone

        # ---------------------------
        # DataFrames from swmmio model
        # ---------------------------
        self.dfs = self._get_df_safe(self.subcatchments.dataframe)
        self.dfn = self._get_df_safe(self.nodes.dataframe)
        self.dfc = self._get_df_safe(self.conduits())

        # ---------------------------
        # Initialization of services
        # ---------------------------
        self.subcatchment_service = SubcatchmentFeatureEngineeringService(self.dfs)
        self.node_service = NodeFeatureEngineeringService(self.dfn, self.dfs)
        self.conduit_service = ConduitFeatureEngineeringService(dfc=self.dfc, dfn=self.dfn, frost_zone=self.frost_zone)
        self.recommendation_service = RecommendationService(self.dfc)
        self.simulation_service = SimulationRunnerService(self.inp.path)
        self.trace_analysis_service = TraceAnalysisService(self)

    @property
    def frost_zone(self) -> float:
        return self._frost_zone

    @frost_zone.setter
    def frost_zone(self, value: float) -> None:
        if not (1.0 <= value <= 1.6):
            raise ValueError("Frost zone must be between 1.0 and 1.6 meters")
        self._frost_zone = value

    def _get_df_safe(self, df_source):
        """
        Safely retrieve DataFrame from swmmio object or existing DataFrame.
        """
        df = getattr(df_source, "dataframe", df_source)
        return df.copy() if df is not None else None

    def __enter__(self):
        self.calculate()
        self.feature_engineering()
        self.recommendations()
        self._round_float_columns()
        self._drop_unused()
        return self

    def __exit__(self, exc_type, exc_val, exc_tb):
        if exc_type is not None:
            print(f"Exception occurred: {exc_val}")
        return False

    ############################################################################
    #                   HELPER METHODS (round, drop, etc.)
    ############################################################################
    def _round_float_columns(self) -> None:
        """
        Rounds float columns in dfs, dfn, and dfc to 2 decimal places.
        """
        for df in [self.dfs, self.dfn, self.dfc]:
            if df is not None:
                float_cols = df.select_dtypes(include=["float"]).columns
                df[float_cols] = df[float_cols].round(2)

    def _drop_unused(self) -> None:
        """
        Removes unused columns from DataFrames to maintain cleanliness.
        """
        unused_conduits = [
            "OutOffset",
            "InitFlow",
            "Barrels",
            "Shape",
            "InOffset",
            "coords",
            "Geom2",
            "Geom3",
            "Geom4",
            "SlopeFtPerFt",
            "Type",
        ]
        unused_nodes = ["coords", "StageOrTimeseries"]
        unused_subcatchments = ["coords"]

        if self.dfc is not None:
            self.dfc.drop(columns=unused_conduits, inplace=True, errors="ignore")
        if self.dfn is not None:
            self.dfn.drop(columns=unused_nodes, inplace=True, errors="ignore")
        if self.dfs is not None:
            self.dfs.drop(columns=unused_subcatchments, inplace=True, errors="ignore")

    ############################################################################
    #                              MAIN OPERATIONS
    ############################################################################
    def calculate(self) -> None:
        """
        Runs the simulation to update model values.
        """
        self.simulation_service.run_simulation()

    def feature_engineering(self) -> None:
        """
        Calls individual feature engineering stages for subcatchments,
        nodes, and conduits.
        """
        # Subcatchments
        self.subcatchment_service.subcatchments_classify(categories=True)

        # Nodes
        self.node_service.nodes_subcatchment_name()

        # Conduits
        self.conduit_service.calculate_filling()
        self.conduit_service.filling_is_valid()
        self.conduit_service.velocity_is_valid()
        self.conduit_service.slope_per_mile()
        self.conduit_service.slopes_is_valid()
        self.conduit_service.max_depth()
        self.conduit_service.calculate_max_depth()
        self.conduit_service.calculate_ground_elevation()
        self.conduit_service.ground_cover()
        self.conduit_service.max_ground_cover_is_valid()
        self.conduit_service.min_ground_cover_is_valid()
        self.conduit_service.min_conduit_diameter()
        self.conduit_service.is_min_diameter()

    def recommendations(self) -> None:
        """
        Generates recommendations using the 'recommendation' model.
        """
        self.recommendation_service.recommendations(categories=True)

    ############################################################################
    #      ROUTING / OVERFLOW / RECOMMENDATION METHODS
    ############################################################################
    def all_traces(self) -> Dict[str, List[str]]:
        """
        Returns all traces from the SWMM model.
        """
        return self.trace_analysis_service.all_traces()

    def overflowing_pipes(self) -> pd.DataFrame:
        """
        Returns overflowing pipes (ValMaxFill == 0).
        """
        return self.trace_analysis_service.overflowing_pipes()

    def overflowing_traces(self) -> Dict[str, Dict[str, List[str]]]:
        """
        Returns all traces related to overflowing pipes.
        """
        return self.trace_analysis_service.overflowing_traces()

    def place_to_change(self) -> List[str]:
        """
        Determines which nodes require technical intervention.
        """
        return self.trace_analysis_service.place_to_change()

    def generate_technical_recommendation(self) -> None:
        """Further technical recommendations generation possible."""
        pass

    def apply_class(self) -> None:
        """
        Example method that can classify nodes or other elements
        based on data in dfn/dfc/dfs.
        """
        pass

    def optimize_conduit_slope(self) -> None:
        """
        [Prototype] Modifies conduit slopes, e.g., based on min_slope from sa.core.round.
        """
        # self.model.conduits in swmmio is an object,
        # here you can insert logical updates for slopes, etc.
        self.model.conduits.SlopeFtPerFt = min_slope(
            filling=self.model.conduits.Filling,
            diameter=self.model.conduits.Geom1,
        )

    def optimize_conduit_depth(self) -> None:
        """[Prototype] Modifies conduit depths if needed."""
        pass<|MERGE_RESOLUTION|>--- conflicted
+++ resolved
@@ -19,24 +19,11 @@
 )
 
 
-<<<<<<< HEAD
 class RecommendationCategory(Enum):
     DIAMETER_REDUCTION = "diameter_reduction"
     VALID = "valid"
     DEPTH_INCREASE = "depth_increase"
-=======
-class DataManager(sw.Model):
-    def __init__(self, inp_file_path: str, crs: Optional[str] = None, include_rpt: bool = True, zone: float = 1.2):
-        super().__init__(inp_file_path, crs=crs, include_rpt=include_rpt)
-        self._frost_zone: float = None
-        self.frost_zone = zone
-        self.dfs = self._get_df_safe(self.subcatchments.dataframe)
-        self.dfn = self._get_df_safe(self.nodes.dataframe)
-        self.dfc = self._get_df_safe(self.conduits())
->>>>>>> 58ffe554
-
-
-import numpy as np
+
 
 ###############################################################################
 #                                   SERVICES
@@ -314,12 +301,8 @@
         if not all(col in self.dfc.columns for col in required_cols):
             raise ValueError(f"Missing required columns: {required_cols}")
 
-        self.dfc["InletGroundCover"] = round(
-            self.dfc["InletGroundElevation"] - self.dfc["InletNodeInvert"] - self.dfc["Geom1"], 2
-        )
-        self.dfc["OutletGroundCover"] = round(
-            self.dfc["OutletGroundElevation"] - self.dfc["OutletNodeInvert"] - self.dfc["Geom1"], 2
-        )
+        self.dfc["InletGroundCover"] = self.dfc["InletGroundElevation"] - self.dfc["InletNodeInvert"] - self.dfc["Geom1"]
+        self.dfc["OutletGroundCover"] = self.dfc["OutletGroundElevation"] - self.dfc["OutletNodeInvert"] - self.dfc["Geom1"]
 
     def max_ground_cover_is_valid(self) -> None:
         if self.dfc is not None:
@@ -333,6 +316,7 @@
             return
         if "InletGroundCover" not in self.dfc.columns:
             self.ground_cover()
+
         self.dfc["ValCoverage"] = (
             (self.dfc["InletGroundCover"] >= self.frost_zone) & (self.dfc["OutletGroundCover"] >= self.frost_zone)
         ).astype(int)
