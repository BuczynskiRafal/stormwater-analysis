{% extends "base.html" %}
{% load static %}
{% load confidence_filters %}

{% block title %}{{ data_type|title }} Detail - Session {{ session.id }}{% endblock %}

{% block extra_css %}
{% endblock %}

{% block content %}
<div class="container-fluid mt-4">

    <!-- Navigation Arrows -->
    <div class="navigation-arrows">
        {% if navigation.previous and navigation.previous.url %}
        <div class="nav-arrow nav-arrow-left" id="navArrowLeft">
            <a href="{{ navigation.previous.url }}" class="nav-link">
                <svg class="nav-icon" viewBox="0 0 24 24" fill="none" stroke="currentColor" stroke-width="2">
                    <path d="M15 18l-6-6 6-6"></path>
                </svg>
                <span class="nav-tooltip">Previous: {{ navigation.previous.name }}</span>
            </a>
        </div>
        {% endif %}

        {% if navigation.next and navigation.next.url %}
        <div class="nav-arrow nav-arrow-right" id="navArrowRight">
            <a href="{{ navigation.next.url }}" class="nav-link">
                <svg class="nav-icon" viewBox="0 0 24 24" fill="none" stroke="currentColor" stroke-width="2">
                    <path d="M9 18l6-6-6-6"></path>
                </svg>
                <span class="nav-tooltip">Next: {{ navigation.next.name }}</span>
            </a>
        </div>
        {% endif %}
    </div>

    <!-- Session Information -->
    <div class="row mb-4">
        <div class="col-12">
            <div class="card">
                <div class="card-header d-flex justify-content-between align-items-center">
                    <h4 class="mb-0">
                        <i class="fas fa-info-circle me-2"></i>
                        {{ data_type|title }} Detail:
                        {% if data_type == "conduit" %}{{ conduit.conduit_name }}{% endif %}
                        {% if data_type == "node" %}{{ node.node_name }}{% endif %}
                        {% if data_type == "subcatchment" %}{{ subcatchment.subcatchment_name }}{% endif %}
                    </h4>
                    <div class="d-flex gap-2">
                        <a href="{% url 'sa:analysis_results' session.id %}" class="btn btn-outline-primary">
                            <i class="fas fa-arrow-left me-1"></i> Back to Results
                        </a>
                    </div>
                </div>
                <div class="card-body">
                    <div class="row">
                        <div class="col-md-4">
                            <strong>Session:</strong> Session {{ session.id }}
                        </div>
                        <div class="col-md-4">
                            <strong>Created:</strong> {{ session.created_at|date:"M d, Y H:i" }}
                        </div>
                        <div class="col-md-4">
                            <strong>Frost Zone:</strong> {{ session.frost_zone }}
                        </div>
                    </div>
                </div>
            </div>
        </div>
    </div>

    <!-- Main Content -->
    <div class="row">
        <!-- Main Data Panel -->
        <div class="col-lg-8">
            <!-- Conduit Diagram -->
            {% if data_type == "conduit" %}
            <div class="card mb-4">
                <div class="card-header">
                    <div class="d-flex justify-content-between align-items-center">
                        <h5 class="mb-0">
                            <i class="fas fa-drafting-compass me-2"></i>
                            Technical Diagram
                        </h5>
                        <button id="reset-zoom" class="btn btn-outline-primary">
                            <i class="fas fa-expand-arrows-alt me-1"></i>Reset View
                        </button>
                    </div>
                </div>
                <div class="card-body">
                    <div id="conduit-diagram" style="width: 100%; height: 400px; border: 1px solid #dee2e6; border-radius: 0.375rem; background: #f8f9fa; overflow: hidden; cursor: grab;"></div>
                </div>
            </div>
            {% endif %}

            <div class="card">
                <div class="card-header">
                    <h5 class="mb-0">
                        <i class="fas fa-table me-2"></i>
                        {% if data_type == "conduit" %}Conduit{% endif %}
                        {% if data_type == "node" %}Node{% endif %}
                        {% if data_type == "subcatchment" %}Subcatchment{% endif %}
                        Properties
                    </h5>
                </div>
                <div class="card-body">
                    <div class="table-responsive">
                        <table class="table table-striped table-hover">
                            <thead class="table-dark">
                                <tr>
                                    <th>Property</th>
                                    <th>Value</th>
                                </tr>
                            </thead>
                            <tbody>
                                {% if data_type == "conduit" %}
                                    <tr><td><strong>Name</strong></td><td>{{ conduit.conduit_name }}</td></tr>
                                    <tr><td>Inlet Node</td><td>{{ conduit.inlet_node }}</td></tr>
                                    <tr><td>Outlet Node</td><td>{{ conduit.outlet_node }}</td></tr>
                                    <tr><td>Length</td><td>{{ conduit.length|floatformat:2 }} m</td></tr>
                                    <tr><td>Diameter</td><td>{{ conduit.geom1|floatformat:2 }} m</td></tr>
                                    <tr><td>Max Velocity</td><td>{{ conduit.max_v|floatformat:2 }} m/s</td></tr>
                                    <tr><td>Filling</td><td>{{ conduit.filling|floatformat:2 }} m</td></tr>
                                    <tr><td>Slope</td><td>{{ conduit.slope_per_mile|floatformat:4 }}‰</td></tr>
                                    <tr><td>Min Required Slope</td><td>{{ conduit.min_required_slope|floatformat:4 }}‰</td></tr>
                                    <tr><td>Max Allowable Slope</td><td>{{ conduit.max_allowable_slope|floatformat:4 }}‰</td></tr>
                                    <tr><td>Inlet Ground Elevation</td><td>{{ conduit.inlet_ground_elevation|floatformat:2 }} m</td></tr>
                                    <tr><td>Outlet Ground Elevation</td><td>{{ conduit.outlet_ground_elevation|floatformat:2 }} m</td></tr>
                                    <tr><td>Inlet Ground Cover</td><td>{{ conduit.inlet_ground_cover|floatformat:2 }} m</td></tr>
                                    <tr><td>Outlet Ground Cover</td><td>{{ conduit.outlet_ground_cover|floatformat:2 }} m</td></tr>
                                    <tr><td>Subcatchment</td><td>{{ conduit.subcatchment }}</td></tr>
                                    <tr><td>Subcatchment Category</td><td>{{ conduit.sbc_category }}</td></tr>
                                    <tr><td>Recommendation</td><td>{{ conduit.recommendation }}</td></tr>
                                {% endif %}

                                {% if data_type == "node" %}
                                    <tr><td><strong>Name</strong></td><td>{{ node.node_name }}</td></tr>
                                    <tr><td>Max Depth</td><td>{% if node.max_depth %}{{ node.max_depth|floatformat:2 }} m{% else %}N/A{% endif %}</td></tr>
                                    <tr><td>Invert Elevation</td><td>{% if node.invert_elevation %}{{ node.invert_elevation|floatformat:2 }} m{% else %}N/A{% endif %}</td></tr>
                                    <tr><td>Subcatchment</td><td>{{ node.subcatchment }}</td></tr>
                                    <tr><td>Subcatchment Category</td><td>{{ node.sbc_category }}</td></tr>
                                    <tr><td>Session ID</td><td>{{ node.session.id }}</td></tr>
                                {% endif %}

                                {% if data_type == "subcatchment" %}
                                    <tr><td><strong>Name</strong></td><td>{{ subcatchment.subcatchment_name }}</td></tr>
                                    <tr><td>Outlet</td><td>{{ subcatchment.outlet }}</td></tr>
                                    <tr><td>Area</td><td>{{ subcatchment.area|floatformat:2 }} ha</td></tr>
                                    <tr><td>Imperviousness</td><td>{{ subcatchment.perc_imperv|floatformat:1 }}%</td></tr>
                                    <tr><td>Slope</td><td>{{ subcatchment.perc_slope|floatformat:3 }}%</td></tr>
                                    <tr><td>Category</td><td>{{ subcatchment.category }}</td></tr>
                                    {% if subcatchment.total_runoff_mg %}<tr><td>Total Runoff</td><td>{{ subcatchment.total_runoff_mg|floatformat:2 }} MG</td></tr>{% endif %}
                                    {% if subcatchment.peak_runoff %}<tr><td>Peak Runoff</td><td>{{ subcatchment.peak_runoff|floatformat:2 }} CFS</td></tr>{% endif %}
                                    {% if subcatchment.runoff_coeff %}<tr><td>Runoff Coefficient</td><td>{{ subcatchment.runoff_coeff|floatformat:3 }}</td></tr>{% endif %}
                                {% endif %}
                            </tbody>
                        </table>
                    </div>
                </div>
            </div>
        </div>

        <!-- Sidebar with Related Data -->
        <div class="col-lg-4">
            {% if data_type == "conduit" %}
                <!-- Binary Validation Results -->
                <div class="card mb-4">
                    <div class="card-header">
                        <h6 class="mb-0">
                            <i class="fas fa-clipboard-check me-2"></i>
                            Binary Validation Results
                        </h6>
                    </div>
                    <div class="card-body">
                        <!-- Validation Summary -->
                        <div class="mb-3">
                            {% with total_checks=7 passed_checks=conduit.val_max_fill|add:conduit.val_max_v|add:conduit.val_min_v|add:conduit.val_max_slope|add:conduit.val_min_slope|add:conduit.val_depth|add:conduit.val_coverage %}
                            <div class="d-flex justify-content-between align-items-center mb-2">
                                <strong>Overall Status:</strong>
                                <span class="badge bg-{% if passed_checks == total_checks %}success{% elif passed_checks >= 5 %}warning{% else %}danger{% endif %} fs-6">
                                    {{ passed_checks }}/{{ total_checks }} Passed
                                </span>
                            </div>
                            <div class="progress mb-3" style="height: 8px;">
                                <div class="progress-bar bg-{% if passed_checks == total_checks %}success{% elif passed_checks >= 5 %}warning{% else %}danger{% endif %}"
                                     style="width: {% widthratio passed_checks total_checks 100 %}%"></div>
                            </div>
                            {% endwith %}
                        </div>

                        <!-- Individual Validation Results -->
                        <div class="row g-3">
                            <div class="col-md-6">
                                <div class="d-flex align-items-center justify-content-between p-2 rounded border {% if conduit.val_max_fill %}bg-light-success{% else %}bg-light-danger{% endif %}">
                                    <div class="d-flex align-items-center">
                                        <i class="fas fa-{% if conduit.val_max_fill %}check-circle text-success{% else %}times-circle text-danger{% endif %} me-2"></i>
                                        <span class="fw-bold">Max Filling</span>
                                    </div>
                                    <span class="badge bg-{% if conduit.val_max_fill %}success{% else %}danger{% endif %}">
                                        {% if conduit.val_max_fill %}PASS{% else %}FAIL{% endif %}
                                    </span>
                                </div>
                            </div>

                            <div class="col-md-6">
                                <div class="d-flex align-items-center justify-content-between p-2 rounded border {% if conduit.val_max_v %}bg-light-success{% else %}bg-light-danger{% endif %}">
                                    <div class="d-flex align-items-center">
                                        <i class="fas fa-{% if conduit.val_max_v %}check-circle text-success{% else %}times-circle text-danger{% endif %} me-2"></i>
                                        <span class="fw-bold">Max Velocity</span>
                                    </div>
                                    <span class="badge bg-{% if conduit.val_max_v %}success{% else %}danger{% endif %}">
                                        {% if conduit.val_max_v %}PASS{% else %}FAIL{% endif %}
                                    </span>
                                </div>
                            </div>

                            <div class="col-md-6">
                                <div class="d-flex align-items-center justify-content-between p-2 rounded border {% if conduit.val_min_v %}bg-light-success{% else %}bg-light-danger{% endif %}">
                                    <div class="d-flex align-items-center">
                                        <i class="fas fa-{% if conduit.val_min_v %}check-circle text-success{% else %}times-circle text-danger{% endif %} me-2"></i>
                                        <span class="fw-bold">Min Velocity</span>
                                    </div>
                                    <span class="badge bg-{% if conduit.val_min_v %}success{% else %}danger{% endif %}">
                                        {% if conduit.val_min_v %}PASS{% else %}FAIL{% endif %}
                                    </span>
                                </div>
                            </div>

                            <div class="col-md-6">
                                <div class="d-flex align-items-center justify-content-between p-2 rounded border {% if conduit.val_max_slope %}bg-light-success{% else %}bg-light-danger{% endif %}">
                                    <div class="d-flex align-items-center">
                                        <i class="fas fa-{% if conduit.val_max_slope %}check-circle text-success{% else %}times-circle text-danger{% endif %} me-2"></i>
                                        <span class="fw-bold">Max Slope</span>
                                    </div>
                                    <span class="badge bg-{% if conduit.val_max_slope %}success{% else %}danger{% endif %}">
                                        {% if conduit.val_max_slope %}PASS{% else %}FAIL{% endif %}
                                    </span>
                                </div>
                            </div>

                            <div class="col-md-6">
                                <div class="d-flex align-items-center justify-content-between p-2 rounded border {% if conduit.val_min_slope %}bg-light-success{% else %}bg-light-danger{% endif %}">
                                    <div class="d-flex align-items-center">
                                        <i class="fas fa-{% if conduit.val_min_slope %}check-circle text-success{% else %}times-circle text-danger{% endif %} me-2"></i>
                                        <span class="fw-bold">Min Slope</span>
                                    </div>
                                    <span class="badge bg-{% if conduit.val_min_slope %}success{% else %}danger{% endif %}">
                                        {% if conduit.val_min_slope %}PASS{% else %}FAIL{% endif %}
                                    </span>
                                </div>
                            </div>

                            <div class="col-md-6">
                                <div class="d-flex align-items-center justify-content-between p-2 rounded border {% if conduit.val_depth %}bg-light-success{% else %}bg-light-danger{% endif %}">
                                    <div class="d-flex align-items-center">
                                        <i class="fas fa-{% if conduit.val_depth %}check-circle text-success{% else %}times-circle text-danger{% endif %} me-2"></i>
                                        <span class="fw-bold">Depth</span>
                                    </div>
                                    <span class="badge bg-{% if conduit.val_depth %}success{% else %}danger{% endif %}">
                                        {% if conduit.val_depth %}PASS{% else %}FAIL{% endif %}
                                    </span>
                                </div>
                            </div>

                            <div class="col-md-6">
                                <div class="d-flex align-items-center justify-content-between p-2 rounded border {% if conduit.val_coverage %}bg-light-success{% else %}bg-light-danger{% endif %}">
                                    <div class="d-flex align-items-center">
                                        <i class="fas fa-{% if conduit.val_coverage %}check-circle text-success{% else %}times-circle text-danger{% endif %} me-2"></i>
                                        <span class="fw-bold">Coverage</span>
                                    </div>
                                    <span class="badge bg-{% if conduit.val_coverage %}success{% else %}danger{% endif %}">
                                        {% if conduit.val_coverage %}PASS{% else %}FAIL{% endif %}
                                    </span>
                                </div>
                            </div>
                        </div>
                    </div>
                </div>

                <!-- Technical Recommendations -->
                <div class="card mb-4">
                    <div class="card-header">
                        <h6 class="mb-0">
                            <i class="fas fa-tools me-2"></i>
                            Technical Recommendations
                        </h6>
                    </div>
                    <div class="card-body">
                        <!-- Diameter Recommendations -->
                        <div class="mb-4 ">
                            <h6 class="mb-3 ">
                                <i class="fas fa-circle me-1"></i>
                                Diameter Analysis
                            </h6>

                            <div class="row g-3">
                                <!-- Current vs Minimum Required -->
                                <div class="col-12">
                                    <div class="card border-left-secondary">
                                        <div class="card-body p-3">
                                            <div class="d-flex justify-content-between align-items-center mb-2">
                                                <span class="fw-bold">Current Diameter</span>
                                                <span class="badge bg-secondary fs-6">{{ conduit.geom1|floatformat:3 }} m</span>
                                            </div>
                                            <div class="d-flex justify-content-between align-items-center mb-2">
                                                <span class="fw-bold">Minimum Required</span>
                                                <span class="badge bg-info fs-6">{{ conduit.min_diameter|floatformat:3 }} m</span>
                                            </div>
                                            <div class="progress mb-2" style="height: 8px;">
                                                {% if conduit.geom1 >= conduit.min_diameter %}
                                                    <div class="progress-bar bg-success" style="width: 100%"></div>
                                                {% else %}
                                                    <div class="progress-bar bg-danger" style="width: {% widthratio conduit.geom1 conduit.min_diameter 100 %}%"></div>
                                                {% endif %}
                                            </div>
                                            <small class="text-muted">
                                                {% if conduit.geom1 >= conduit.min_diameter %}
                                                    ✓ Current diameter meets minimum requirements
                                                {% else %}
                                                    ⚠️ Current diameter below minimum required
                                                {% endif %}
                                            </small>
                                        </div>
                                    </div>
                                </div>

                                <!-- Diameter Recommendations -->
                                <div class="col-md-6">
                                    <div class="p-3 rounded border {% if conduit.increase_dia %}bg-warning-subtle border-warning{% else %}bg-light{% endif %}">
                                        <div class="mb-2">
                                            <div class="d-flex align-items-center mb-2">
                                                <i class="fas fa-{% if conduit.increase_dia %}arrow-up text-warning{% else %}equals text-muted{% endif %} me-2"></i>
                                                <span class="fw-bold">Increase Diameter</span>
                                            </div>
                                            <span class="badge bg-{% if conduit.increase_dia %}warning{% else %}success{% endif %}">
                                                {% if conduit.increase_dia %}REQUIRED{% else %}NOT NEEDED{% endif %}
                                            </span>
                                        </div>
                                        {% if conduit.increase_dia %}
                                        <small class="text-muted">
                                            Suggested: {{ conduit.min_diameter|floatformat:3 }} m
                                        </small>
                                        {% endif %}
                                    </div>
                                </div>

                                <div class="col-md-6">
                                    <div class="p-3 rounded border {% if conduit.reduce_dia %}bg-info-subtle border-info{% else %}bg-light{% endif %}">
                                        <div class="mb-2">
                                            <div class="d-flex align-items-center mb-2">
                                                <i class="fas fa-{% if conduit.reduce_dia %}arrow-down text-info{% else %}equals text-muted{% endif %} me-2"></i>
                                                <span class="fw-bold">Reduce Diameter</span>
                                            </div>
                                            <span class="badge bg-{% if conduit.reduce_dia %}info{% else %}success{% endif %}">
                                                {% if conduit.reduce_dia %}POSSIBLE{% else %}NOT POSSIBLE{% endif %}
                                            </span>
                                        </div>
                                        {% if conduit.reduce_dia %}
                                        <small class="text-muted">
                                            Minimum: {{ conduit.min_diameter|floatformat:3 }} m
                                        </small>
                                        {% endif %}
                                    </div>
                                </div>
                            </div>
                        </div>

                        <!-- Slope Recommendations -->
                        <div class="mb-3">
                            <h6 class="mb-3">
                                <i class="fas fa-chart-line me-1"></i>
                                Slope Analysis
                            </h6>

                            <div class="row g-3">
                                <!-- Current vs Required Range -->
                                <div class="col-12">
                                    <div class="card border-left-secondary">
                                        <div class="card-body p-3">
                                            <div class="d-flex justify-content-between align-items-center mb-2">
                                                <span class="fw-bold">Current Slope</span>
                                                <span class="badge bg-secondary fs-6">{{ conduit.slope_per_mile|floatformat:4 }}‰</span>
                                            </div>
                                            <div class="d-flex justify-content-between align-items-center mb-2">
                                                <span class="fw-bold">Required Range</span>
                                                <span class="badge bg-success fs-6">{{ conduit.min_required_slope|floatformat:4 }}‰ - {{ conduit.max_allowable_slope|floatformat:4 }}‰</span>
                                            </div>
                                            <div class="position-relative">
                                                <div class="progress mb-2" style="height: 8px;">
                                                    {% if conduit.slope_per_mile >= conduit.min_required_slope and conduit.slope_per_mile <= conduit.max_allowable_slope %}
                                                        <div class="progress-bar bg-success" style="width: 100%"></div>
                                                    {% elif conduit.slope_per_mile < conduit.min_required_slope %}
                                                        <div class="progress-bar bg-danger" style="width: {% widthratio conduit.slope_per_mile conduit.min_required_slope 100 %}%"></div>
                                                    {% else %}
                                                        <div class="progress-bar bg-warning" style="width: 100%"></div>
                                                    {% endif %}
                                                </div>
                                            </div>
                                            <small class="text-muted">
                                                {% if conduit.slope_per_mile >= conduit.min_required_slope and conduit.slope_per_mile <= conduit.max_allowable_slope %}
                                                    ✓ Current slope within acceptable range
                                                {% elif conduit.slope_per_mile < conduit.min_required_slope %}
                                                    ⚠️ Current slope below minimum required
                                                {% else %}
                                                    ⚠️ Current slope exceeds maximum allowable
                                                {% endif %}
                                            </small>
                                        </div>
                                    </div>
                                </div>

                                <!-- Slope Recommendations -->
                                <div class="col-md-6">
                                    <div class="p-3 rounded border {% if conduit.increase_slope %}bg-warning-subtle border-warning{% else %}bg-light{% endif %}">
                                        <div class="mb-2">
                                            <div class="d-flex align-items-center mb-2">
                                                <i class="fas fa-{% if conduit.increase_slope %}trending-up text-warning{% else %}equals text-muted{% endif %} me-2"></i>
                                                <span class="fw-bold">Increase Slope</span>
                                            </div>
                                            <span class="badge bg-{% if conduit.increase_slope %}warning{% else %}success{% endif %}">
                                                {% if conduit.increase_slope %}REQUIRED{% else %}NOT NEEDED{% endif %}
                                            </span>
                                        </div>
                                        {% if conduit.increase_slope %}
                                        <small class="text-muted">
                                            Target: {{ conduit.min_required_slope|floatformat:4 }}‰
                                        </small>
                                        {% endif %}
                                    </div>
                                </div>

                                <div class="col-md-6">
                                    <div class="p-3 rounded border {% if conduit.reduce_slope %}bg-info-subtle border-info{% else %}bg-light{% endif %}">
                                        <div class="mb-2">
                                            <div class="d-flex align-items-center mb-2">
                                                <i class="fas fa-{% if conduit.reduce_slope %}trending-down text-info{% else %}equals text-muted{% endif %} me-2"></i>
                                                <span class="fw-bold">Reduce Slope</span>
                                            </div>
                                            <span class="badge bg-{% if conduit.reduce_slope %}info{% else %}success{% endif %}">
                                                {% if conduit.reduce_slope %}REQUIRED{% else %}NOT POSSIBLE{% endif %}
                                            </span>
                                        </div>
                                        {% if conduit.reduce_slope %}
                                        <small class="text-muted">
                                            Target: {{ conduit.max_allowable_slope|floatformat:4 }}‰
                                        </small>
                                        {% endif %}
                                    </div>
                                </div>
                            </div>
                        </div>
                    </div>
                </div>

                <!-- Neural Network Prediction Distribution -->
                <div class="card mb-4">
                    <div class="card-header">
                        <h6 class="mb-0">
                            <i class="fas fa-chart-bar me-2"></i>
                            Neural Network Prediction Distribution
                        </h6>
                    </div>
                    <div class="card-body">
                        <!-- Neural Network Confidence Scores -->
                        <div class="confidence-bars-container">
                            <!-- Pump -->
                            <div class="mb-3 {% if conduit.recommendation == 'pump' %}border border-warning rounded p-2{% endif %}">
                                <div class="d-flex justify-content-between align-items-center mb-1">
                                    <small class="fw-bold">Pump {% if conduit.recommendation == 'pump' %}⭐{% endif %}</small>
                                    <small class="badge bg-success">{{ conduit.confidence_pump|to_percent }}%</small>
                                </div>
                                <div class="progress mb-2" style="height: 20px;">
                                    <div class="progress-bar bg-success confidence-bar"
                                         style="width: {{ conduit.confidence_pump|to_percent }}%;">
                                        <span class="text-white fw-bold">{{ conduit.confidence_pump|to_percent }}%</span>
                                    </div>
                                </div>
                            </div>

                            <!-- Tank -->
                            <div class="mb-3 {% if conduit.recommendation == 'tank' %}border border-warning rounded p-2{% endif %}">
                                <div class="d-flex justify-content-between align-items-center mb-1">
                                    <small class="fw-bold">Tank {% if conduit.recommendation == 'tank' %}⭐{% endif %}</small>
                                    <small class="badge bg-success">{{ conduit.confidence_tank|to_percent }}%</small>
                                </div>
                                <div class="progress mb-2" style="height: 20px;">
                                    <div class="progress-bar bg-success confidence-bar"
                                         style="width: {{ conduit.confidence_tank|to_percent }}%;">
                                        <span class="text-white fw-bold">{{ conduit.confidence_tank|to_percent }}%</span>
                                    </div>
                                </div>
                            </div>

                            <!-- Seepage Boxes -->
                            <div class="mb-3 {% if conduit.recommendation == 'seepage_boxes' %}border border-warning rounded p-2{% endif %}">
                                <div class="d-flex justify-content-between align-items-center mb-1">
                                    <small class="fw-bold">Seepage Boxes {% if conduit.recommendation == 'seepage_boxes' %}⭐{% endif %}</small>
                                    <small class="badge bg-success">{{ conduit.confidence_seepage_boxes|to_percent }}%</small>
                                </div>
                                <div class="progress mb-2" style="height: 20px;">
                                    <div class="progress-bar bg-success confidence-bar"
                                         style="width: {{ conduit.confidence_seepage_boxes|to_percent }}%;">
                                        <span class="text-white fw-bold">{{ conduit.confidence_seepage_boxes|to_percent }}%</span>
                                    </div>
                                </div>
                            </div>

                            <!-- Diameter Increase -->
                            <div class="mb-3 {% if conduit.recommendation == 'diameter_increase' %}border border-warning rounded p-2{% endif %}">
                                <div class="d-flex justify-content-between align-items-center mb-1">
                                    <small class="fw-bold">Diameter Increase {% if conduit.recommendation == 'diameter_increase' %}⭐{% endif %}</small>
                                    <small class="badge bg-success">{{ conduit.confidence_diameter_increase|to_percent }}%</small>
                                </div>
                                <div class="progress mb-2" style="height: 20px;">
                                    <div class="progress-bar bg-success confidence-bar"
                                         style="width: {{ conduit.confidence_diameter_increase|to_percent }}%;">
                                        <span class="text-white fw-bold">{{ conduit.confidence_diameter_increase|to_percent }}%</span>
                                    </div>
                                </div>
                            </div>

                            <!-- Diameter Reduction -->
                            <div class="mb-3 {% if conduit.recommendation == 'diameter_reduction' %}border border-warning rounded p-2{% endif %}">
                                <div class="d-flex justify-content-between align-items-center mb-1">
                                    <small class="fw-bold">Diameter Reduction {% if conduit.recommendation == 'diameter_reduction' %}⭐{% endif %}</small>
                                    <small class="badge bg-success">{{ conduit.confidence_diameter_reduction|to_percent }}%</small>
                                </div>
                                <div class="progress mb-2" style="height: 20px;">
                                    <div class="progress-bar bg-success confidence-bar"
                                         style="width: {{ conduit.confidence_diameter_reduction|to_percent }}%;">
                                        <span class="text-white fw-bold">{{ conduit.confidence_diameter_reduction|to_percent }}%</span>
                                    </div>
                                </div>
                            </div>

                            <!-- Slope Increase -->
                            <div class="mb-3 {% if conduit.recommendation == 'slope_increase' %}border border-warning rounded p-2{% endif %}">
                                <div class="d-flex justify-content-between align-items-center mb-1">
                                    <small class="fw-bold">Slope Increase {% if conduit.recommendation == 'slope_increase' %}⭐{% endif %}</small>
                                    <small class="badge bg-success">{{ conduit.confidence_slope_increase|to_percent }}%</small>
                                </div>
                                <div class="progress mb-2" style="height: 20px;">
                                    <div class="progress-bar bg-success confidence-bar"
                                         style="width: {{ conduit.confidence_slope_increase|to_percent }}%;">
                                        <span class="text-white fw-bold">{{ conduit.confidence_slope_increase|to_percent }}%</span>
                                    </div>
                                </div>
                            </div>

                            <!-- Slope Reduction -->
                            <div class="mb-3 {% if conduit.recommendation == 'slope_reduction' %}border border-warning rounded p-2{% endif %}">
                                <div class="d-flex justify-content-between align-items-center mb-1">
                                    <small class="fw-bold">Slope Reduction {% if conduit.recommendation == 'slope_reduction' %}⭐{% endif %}</small>
                                    <small class="badge bg-success">{{ conduit.confidence_slope_reduction|to_percent }}%</small>
                                </div>
                                <div class="progress mb-2" style="height: 20px;">
                                    <div class="progress-bar bg-success confidence-bar"
                                         style="width: {{ conduit.confidence_slope_reduction|to_percent }}%; background-color: #6f42c1;">
                                        <span class="text-white fw-bold">{{ conduit.confidence_slope_reduction|to_percent }}%</span>
                                    </div>
                                </div>
                            </div>

                            <!-- Depth Increase -->
                            <div class="mb-3 {% if conduit.recommendation == 'depth_increase' %}border border-warning rounded p-2{% endif %}">
                                <div class="d-flex justify-content-between align-items-center mb-1">
                                    <small class="fw-bold">Depth Increase {% if conduit.recommendation == 'depth_increase' %}⭐{% endif %}</small>
                                    <small class="badge bg-success">{{ conduit.confidence_depth_increase|to_percent }}%</small>
                                </div>
                                <div class="progress mb-2" style="height: 20px;">
                                    <div class="progress-bar confidence-bar"
                                         style="width: {{ conduit.confidence_depth_increase|to_percent }}%; background-color: #fd7e14;">
                                        <span class="text-white fw-bold">{{ conduit.confidence_depth_increase|to_percent }}%</span>
                                    </div>
                                </div>
                            </div>

                            <!-- Valid (No Changes) -->
                            <div class="mb-3 {% if conduit.recommendation == 'valid' %}border border-warning rounded p-2{% endif %}">
                                <div class="d-flex justify-content-between align-items-center mb-1">
                                    <small class="fw-bold">Valid (No Changes) {% if conduit.recommendation == 'valid' %}⭐{% endif %}</small>
                                    <small class="badge bg-success">{{ conduit.confidence_valid|to_percent }}%</small>
                                </div>
                                <div class="progress mb-2" style="height: 20px;">
                                    <div class="progress-bar bg-success confidence-bar"
                                         style="width: {{ conduit.confidence_valid|to_percent }}%;">
                                        <span class="text-white fw-bold">{{ conduit.confidence_valid|to_percent }}%</span>
                                    </div>
                                </div>
                            </div>
                        </div>
                </div>
                </div>

                <!-- Connected Nodes -->
                <div class="card">
                    <div class="card-header">
                        <h6 class="mb-0">
                            <i class="fas fa-project-diagram me-2"></i>
                            Connected Elements
                        </h6>
                    </div>
                    <div class="card-body">
                        {% if inlet_node %}
                        <div class="mb-3">
                            <strong>Inlet Node:</strong><br>
                            <a href="{% url 'sa:node_detail' session.id inlet_node.node_name %}" class="btn btn-sm btn-outline-info">
                                <i class="fas fa-circle me-1"></i>{{ inlet_node.node_name }}
                            </a>
                        </div>
                        {% endif %}
                        {% if outlet_node %}
                        <div class="mb-3">
                            <strong>Outlet Node:</strong><br>
                            <a href="{% url 'sa:node_detail' session.id outlet_node.node_name %}" class="btn btn-sm btn-outline-info">
                                <i class="fas fa-circle me-1"></i>{{ outlet_node.node_name }}
                            </a>
                        </div>
                        {% endif %}
                        {% if subcatchment %}
                        <div class="mb-3">
                            <strong>Subcatchment:</strong><br>
                            <a href="{% url 'sa:subcatchment_detail' session.id subcatchment.subcatchment_name %}" class="btn btn-sm btn-outline-success">
                                <i class="fas fa-map me-1"></i>{{ subcatchment.subcatchment_name }}
                            </a>
                        </div>
                        {% endif %}
                    </div>
                </div>
            {% endif %}

            {% if data_type == "node" %}
                <!-- Connected Conduits -->
                <div class="card mb-3">
                    <div class="card-header">
                        <h6 class="mb-0">
                            <i class="fas fa-project-diagram me-2"></i>
                            Connected Conduits
                        </h6>
                    </div>
                    <div class="card-body">
                        {% if related_conduits %}
                            {% for conduit in related_conduits %}
                            <div class="mb-2">
                                <a href="{% url 'sa:conduit_detail' session.id conduit.conduit_name %}" class="btn btn-sm btn-outline-primary w-100">
                                    <i class="fas fa-stream me-1"></i>{{ conduit.conduit_name }}
                                </a>
                            </div>
                            {% endfor %}
                        {% else %}
                            <p class="text-muted">No connected conduits found.</p>
                        {% endif %}
                    </div>
                </div>

                <!-- Connected Subcatchments -->
                <div class="card">
                    <div class="card-header">
                        <h6 class="mb-0">
                            <i class="fas fa-project-diagram me-2"></i>
                            Connected Elements - Subcatchments
                        </h6>
                    </div>
                    <div class="card-body">
                        {% if related_subcatchments %}
                            {% for subcatchment in related_subcatchments %}
                            <div class="mb-2">
                                <a href="{% url 'sa:subcatchment_detail' session.id subcatchment.subcatchment_name %}" class="btn btn-sm btn-outline-success w-100">
                                    <i class="fas fa-map me-1"></i>{{ subcatchment.subcatchment_name }}
                                </a>
                            </div>
                            {% endfor %}
                        {% else %}
                            <p class="text-muted">No connected subcatchments found.</p>
                        {% endif %}
                    </div>
                </div>
            {% endif %}

            {% if data_type == "subcatchment" %}
                <!-- Connected Conduits -->
                <div class="card mb-3">
                    <div class="card-header">
                        <h6 class="mb-0">
                            <i class="fas fa-project-diagram me-2"></i>
                            Connected Conduits
                        </h6>
                    </div>
                    <div class="card-body">
                        {% if related_conduits %}
                            {% for conduit in related_conduits %}
                            <div class="mb-2">
                                <a href="{% url 'sa:conduit_detail' session.id conduit.conduit_name %}" class="btn btn-sm btn-outline-primary w-100">
                                    <i class="fas fa-stream me-1"></i>{{ conduit.conduit_name }}
                                </a>
                            </div>
                            {% endfor %}
                        {% else %}
                            <p class="text-muted">No related conduits found.</p>
                        {% endif %}
                    </div>
                </div>

                <!-- Connected Nodes -->
                <div class="card">
                    <div class="card-header">
                        <h6 class="mb-0">
                            <i class="fas fa-project-diagram me-2"></i>
                            Connected Elements - Nodes
                        </h6>
                    </div>
                    <div class="card-body">
                        {% if related_nodes %}
                            {% for node in related_nodes %}
                            <div class="mb-2">
                                <a href="{% url 'sa:node_detail' session.id node.node_name %}" class="btn btn-sm btn-outline-info w-100">
                                    <i class="fas fa-circle me-1"></i>{{ node.node_name }}
                                </a>
                            </div>
                            {% endfor %}
                        {% else %}
                            <p class="text-muted">No connected nodes found.</p>
                        {% endif %}
                    </div>
                </div>
            {% endif %}
        </div>
    </div>
</div>

<!-- SVG.js Library -->
<script src="https://cdn.jsdelivr.net/npm/@svgdotjs/svg.js@3.0/dist/svg.min.js"></script>

<script>
document.addEventListener('DOMContentLoaded', function() {
    // Keyboard navigation
    document.addEventListener('keydown', function(event) {
        // Only handle arrow keys if we're not in an input field
        if (event.target.tagName.toLowerCase() === 'input' ||
            event.target.tagName.toLowerCase() === 'textarea' ||
            event.target.contentEditable === 'true') {
            return;
        }

        if (event.key === 'ArrowLeft') {
            event.preventDefault();
            const prevLink = document.querySelector('#navArrowLeft .nav-link');
            if (prevLink) {
                window.location.href = prevLink.href;
            }
        } else if (event.key === 'ArrowRight') {
            event.preventDefault();
            const nextLink = document.querySelector('#navArrowRight .nav-link');
            if (nextLink) {
                window.location.href = nextLink.href;
            }
        }
    });

    // Enhanced hover effects for navigation areas
    const leftNavArea = document.getElementById('navArrowLeft');
    const rightNavArea = document.getElementById('navArrowRight');

    if (leftNavArea) {
        leftNavArea.addEventListener('mouseenter', function() {
            this.style.opacity = '1';
        });

        leftNavArea.addEventListener('mouseleave', function() {
            this.style.opacity = '0';
        });
    }

    if (rightNavArea) {
        rightNavArea.addEventListener('mouseenter', function() {
            this.style.opacity = '1';
        });

        rightNavArea.addEventListener('mouseleave', function() {
            this.style.opacity = '0';
        });
    }

    // Generate conduit diagram if we're on conduit detail page
    {% if data_type == "conduit" %}
    // Add small delay to ensure SVG.js is loaded
    setTimeout(function() {
        if (typeof SVG !== 'undefined') {
            generateConduitDiagram();
        } else {
            console.error('SVG.js not loaded');
        }
    }, 100);
    {% endif %}
});

{% if data_type == "conduit" %}
function generateConduitDiagram() {
    console.log('generateConduitDiagram called');
    const container = document.getElementById('conduit-diagram');

    if (!container) {
        console.error('Container not found');
        return;
    }

    const containerWidth = container.offsetWidth;
    const containerHeight = container.offsetHeight;

    console.log('Container dimensions:', containerWidth, containerHeight);

    // Create SVG canvas
    const draw = SVG().addTo('#conduit-diagram').size(containerWidth, containerHeight);

    // Custom zoom and pan implementation
    let scale = 1;
    let translateX = 0;
    let translateY = 0;
    let isDragging = false;
    let lastMouseX = 0;
    let lastMouseY = 0;

    // Store initial view settings for reset functionality
    let initialScale = 1;
    let initialTranslateX = 0;
    let initialTranslateY = 0;

    const svgElement = draw.node;

    function updateTransform() {
        draw.viewbox(translateX, translateY, containerWidth / scale, containerHeight / scale);
    }

    // Mouse wheel zoom
    svgElement.addEventListener('wheel', function(e) {
        e.preventDefault();
        const rect = svgElement.getBoundingClientRect();
        const mouseX = e.clientX - rect.left;
        const mouseY = e.clientY - rect.top;

        const zoomFactor = e.deltaY > 0 ? 0.9 : 1.1;
        const newScale = Math.max(0.5, Math.min(5, scale * zoomFactor));

        if (newScale !== scale) {
            const scaleChange = newScale / scale;
            translateX += (mouseX / scale - mouseX / newScale);
            translateY += (mouseY / scale - mouseY / newScale);
            scale = newScale;
            updateTransform();
        }
    });

    // Mouse drag pan
    svgElement.addEventListener('mousedown', function(e) {
        isDragging = true;
        lastMouseX = e.clientX;
        lastMouseY = e.clientY;
        container.style.cursor = 'grabbing';
        e.preventDefault();
    });

    svgElement.addEventListener('mousemove', function(e) {
        if (isDragging) {
            const deltaX = (e.clientX - lastMouseX) / scale;
            const deltaY = (e.clientY - lastMouseY) / scale;
            translateX -= deltaX;
            translateY -= deltaY;
            lastMouseX = e.clientX;
            lastMouseY = e.clientY;
            updateTransform();
        }
    });

    svgElement.addEventListener('mouseup', function() {
        isDragging = false;
        container.style.cursor = 'grab';
    });

    svgElement.addEventListener('mouseleave', function() {
        isDragging = false;
        container.style.cursor = 'grab';
    });

    // Reset zoom functionality
    const resetButton = document.getElementById('reset-zoom');
    if (resetButton) {
        resetButton.addEventListener('click', function() {
            scale = initialScale;
            translateX = initialTranslateX;
            translateY = initialTranslateY;
            updateTransform();
            // Remove focus outline after click
            this.blur();
        });
    }

    // Conduit data from Django template
    const conduitData = {
        name: '{{ conduit.conduit_name }}',
        length: {{ conduit.length }},
        diameter: {{ conduit.geom1 }},
        filling: {{ conduit.filling }},
        inletNode: '{{ conduit.inlet_node }}',
        outletNode: '{{ conduit.outlet_node }}',
        inletElevation: {{ conduit.inlet_ground_elevation }},
        outletElevation: {{ conduit.outlet_ground_elevation }},
        inletCover: {{ conduit.inlet_ground_cover }},
        outletCover: {{ conduit.outlet_ground_cover }},
        slope: {{ conduit.slope_per_mile }}
    };

    // Calculate dimensions and positions
    const margin = 50;
    const pipeLength = containerWidth - 2 * margin - 100; // Space for manholes
    const centerY = containerHeight / 2;
    const manholeWidth = 30;
    const manholeHeight = 80;
    const pipeHeight = 20;

    // Calculate pipe slope visualization
    const slopeExaggeration = 200; // Exaggerate slope for visibility
    const elevationDiff = (conduitData.inletElevation - conduitData.outletElevation) * slopeExaggeration;

    // Calculate ground positions first
    const inletGroundY = centerY - manholeHeight/2 - conduitData.inletCover * 10 - 20;
    const outletGroundY = centerY - manholeHeight/2 - conduitData.outletCover * 10 - 20 + elevationDiff;

    // Define manhole positions (bottom aligned with pipe bottom at each end)
    const inletPipeBottomY = centerY + pipeHeight/2;
    const outletPipeBottomY = centerY + pipeHeight/2 + elevationDiff;

    const inletX = margin;
    const inletY = inletPipeBottomY; // Bottom of inlet manhole = bottom of inlet pipe
    const outletX = containerWidth - margin - manholeWidth;
    const outletY = outletPipeBottomY; // Bottom of outlet manhole = bottom of outlet pipe

    // Continuous green ground line from inlet to outlet
    const inletGroundX = inletX + manholeWidth/2;
    const outletGroundX = outletX + manholeWidth/2;

    draw.line(inletGroundX, inletGroundY, outletGroundX, outletGroundY)
        .stroke({ color: '#228B22', width: 1 });

    // Draw inlet manhole

    // Calculate cylinder height from pipe bottom to ground level (ensure positive)
    const inletCylinderHeight = Math.abs(inletY - inletGroundY); // Distance from pipe bottom to ground level

    // Manhole structure - bottom at pipe level, top at ground level
    draw.rect(manholeWidth, inletCylinderHeight)
        .move(inletX, Math.min(inletY, inletGroundY))
        .fill('none')
        .stroke({ color: '#000000', width: 1 });

    // Manhole cover positioned at ground level
    draw.rect(manholeWidth + 10, 8)
        .move(inletX - 5, inletGroundY - 4)
        .fill('#696969')
        .stroke({ color: '#000000', width: 1 });

    // Axis line through center of inlet manhole (from bottom to top edge of cover)
    const inletAxisX = inletX + manholeWidth/2;
    const inletBottom = Math.max(inletY, inletGroundY);
    const inletCoverBottom = inletGroundY - 4; // Cover bottom position
    const inletCoverTop = inletCoverBottom + 8; // Cover top = bottom + height
    draw.line(inletAxisX, inletBottom, inletAxisX, inletCoverTop)
        .stroke({ color: '#000000', width: 0.5 }).attr('stroke-dasharray', '6,2,1,2');

    // Draw outlet manhole
    // Calculate cylinder height from pipe bottom to ground level (ensure positive)
    const outletCylinderHeight = Math.abs(outletY - outletGroundY); // Distance from pipe bottom to ground level

    // Manhole structure - bottom at pipe level, top at ground level
    draw.rect(manholeWidth, outletCylinderHeight)
        .move(outletX, Math.min(outletY, outletGroundY))
        .fill('none')
        .stroke({ color: '#000000', width: 1 });

    // Manhole cover positioned at ground level
    draw.rect(manholeWidth + 10, 8)
        .move(outletX - 5, outletGroundY - 4)
        .fill('#696969')
        .stroke({ color: '#000000', width: 1 });

    // Axis line through center of outlet manhole (from bottom to top edge of cover)
    const outletAxisX = outletX + manholeWidth/2;
    const outletBottom = Math.max(outletY, outletGroundY);
    const outletCoverBottom = outletGroundY - 4; // Cover bottom position
    const outletCoverTop = outletCoverBottom + 8; // Cover top = bottom + height
    draw.line(outletAxisX, outletBottom, outletAxisX, outletCoverTop)
        .stroke({ color: '#000000', width: 0.5 }).attr('stroke-dasharray', '6,2,1,2');

<<<<<<< HEAD
    // Calculate water level positions in manholes (same level as in pipe)
    const fillingHeightVisual = (conduitData.filling / conduitData.diameter) * pipeHeight;
    const inletWaterLevel = inletPipeBottomY - fillingHeightVisual;
    const outletWaterLevel = outletPipeBottomY - fillingHeightVisual;

    // Draw water in inlet manhole
    const inletManholeBottom = Math.max(inletY, inletGroundY);
    if (inletWaterLevel < inletManholeBottom) {
        draw.rect(manholeWidth, inletManholeBottom - inletWaterLevel)
            .move(inletX, inletWaterLevel)
            .fill('#d5e3f5')
            .opacity(0.4)
            .stroke({ width: 0 });

        // Water level line in inlet manhole
        draw.line(inletX, inletWaterLevel, inletX + manholeWidth, inletWaterLevel)
            .stroke({ color: 'var(--gray-500)', width: 0.5 });
    }

    // Draw water in outlet manhole
    const outletManholeBottom = Math.max(outletY, outletGroundY);
    if (outletWaterLevel < outletManholeBottom) {
        draw.rect(manholeWidth, outletManholeBottom - outletWaterLevel)
            .move(outletX, outletWaterLevel)
            .fill('#d5e3f5')
            .opacity(0.4)
            .stroke({ width: 0 });

        // Water level line in outlet manhole
        draw.line(outletX, outletWaterLevel, outletX + manholeWidth, outletWaterLevel)
            .stroke({ color: 'var(--gray-500)', width: 0.5 });
    }

=======
>>>>>>> 820e9542
    // Draw pipe - aligned with manhole bottoms
    const pipeStartX = inletX + manholeWidth;
    const pipeStartY = inletPipeBottomY - pipeHeight; // Top of pipe at manhole bottom
    const pipeEndX = outletX;
    const pipeEndY = outletPipeBottomY - pipeHeight; // Top of pipe at manhole bottom

    // Pipe outline
    draw.polygon([
        [pipeStartX, pipeStartY],
        [pipeEndX, pipeEndY],
        [pipeEndX, pipeEndY + pipeHeight],
        [pipeStartX, pipeStartY + pipeHeight]
    ]).fill('none').stroke({ color: '#000000', width: 1 });

    // Water level filling with horizontal hatching (based on diameter and filling in meters)
<<<<<<< HEAD
    // Note: fillingHeightVisual already calculated above for manholes
=======
    // Convert actual filling height to visual representation
    const fillingHeightVisual = (conduitData.filling / conduitData.diameter) * pipeHeight;
>>>>>>> 820e9542
    const waterLevelStartY = pipeStartY + pipeHeight - fillingHeightVisual;
    const waterLevelEndY = pipeEndY + pipeHeight - fillingHeightVisual;

    // Water level inside pipe (filling with blue color)
    draw.polygon([
        [pipeStartX, waterLevelStartY],
        [pipeEndX, waterLevelEndY],
        [pipeEndX, pipeEndY + pipeHeight],
        [pipeStartX, pipeStartY + pipeHeight]
    ]).fill('#d5e3f5').opacity(0.4).stroke({ width: 0 });

    // Draw water level line (top edge of water)
    draw.line(pipeStartX, waterLevelStartY, pipeEndX, waterLevelEndY)
        .stroke({ color: 'var(--gray-500)', width: 0.5  });

    // Add labels and dimensions

    // Conduit name
    draw.text(conduitData.name).move(containerWidth/2, 80).fill('#7a7a7a').font({ size: 20, weight: 'bold' });

<<<<<<< HEAD
    // Calculate table position relative to the lower manhole
    const inletCenterX = inletX + manholeWidth/2;
    const outletCenterX = outletX + manholeWidth/2;

    // Find the lower manhole (higher Y coordinate) and position table below it
    const lowerManholeY = Math.max(inletY, outletY);
    const tableY = lowerManholeY + manholeHeight - 50; // Position table below the lower manhole (reduced spacing)
=======
    // Calculate table position (where dimension line was)
    const lengthY = pipeStartY + pipeHeight + 30;
    const inletCenterX = inletX + manholeWidth/2;
    const outletCenterX = outletX + manholeWidth/2;

    // Data table at dimension line level
    const tableY = lengthY; // Start position for data table (at dimension level)
>>>>>>> 820e9542
    const tableStartX = inletCenterX; // Start of table (inlet center)
    const tableEndX = outletCenterX; // End of table (outlet center)
    const dataX = outletX + manholeWidth + 10; // Data position (right of outlet manhole)
    const labelX = inletX - 10; // Labels position (left of inlet manhole)
    const lineHeight = 36; // Height between lines (increased by 4px for wider rows)
    const fontSize = 12; // Font size for data
    const numberFontSize = 10; // Smaller font size for numbers
    const nodeLabelOffset = 30; // Distance above manhole cover for node labels

    // Labels table (left side with border)
    const labelTableWidth = 160; // Width of labels table (increased to fit text)
    const labelTableStartX = labelX - labelTableWidth; // Start of labels table
    const labelTableEndX = labelX; // End of labels table

    // Table structure with complete grid lines
    let currentY = tableY;

    // Labels table border - top line extended to inlet center
    draw.line(labelTableStartX, tableY - 2, inletCenterX, tableY - 2).stroke({ color: '#000', width: 0.5 });

    // Row 1: Ground elevation
    draw.text(`Ground Elevation`).move(labelTableStartX + 5, currentY + lineHeight/2 - 6).fill('#7a7a7a').font({ size: fontSize }).attr('text-anchor', 'start');
    draw.line(tableStartX, currentY - 2, tableEndX, currentY - 2).stroke({ color: '#000', width: 0.5 }); // Top line
    draw.line(tableStartX, currentY + lineHeight - 2, tableEndX, currentY + lineHeight - 2).stroke({ color: '#000', width: 0.5 }); // Bottom line
    draw.line(labelTableStartX, currentY + lineHeight - 2, inletCenterX, currentY + lineHeight - 2).stroke({ color: '#000', width: 0.5 }); // Extended line to inlet center
    // Add ground elevation values to the left of manhole axes (centered in row)
    const labelDataX = inletAxisX - 20; // Position to the left of inlet manhole axis (matching depth row)
    const outletDataX = outletAxisX - 20; // Position to the left of outlet manhole axis (matching depth row)
    draw.text(`${conduitData.inletElevation.toFixed(2)}`).move(labelDataX, currentY + lineHeight/2 - 5).fill('#7a7a7a').font({ size: numberFontSize }).transform({ rotate: 270 });
    draw.text(`${conduitData.outletElevation.toFixed(2)}`).move(outletDataX, currentY + lineHeight/2 - 5).fill('#7a7a7a').font({ size: numberFontSize }).transform({ rotate: 270 });
    currentY += lineHeight;

    // Row 2: Channel bottom elevation
    draw.text(`Invert Elevation`).move(labelTableStartX + 5, currentY + lineHeight/2 - 6).fill('#7a7a7a').font({ size: fontSize }).attr('text-anchor', 'start');
    draw.line(tableStartX, currentY + lineHeight - 2, tableEndX, currentY + lineHeight - 2).stroke({ color: '#000', width: 0.5 });
    draw.line(labelTableStartX, currentY + lineHeight - 2, inletCenterX, currentY + lineHeight - 2).stroke({ color: '#000', width: 0.5 }); // Extended line to inlet center
    // Calculate channel bottom elevation (ground - cover depth)
    const inletBottomElev = (conduitData.inletElevation - conduitData.inletCover).toFixed(2);
    const outletBottomElev = (conduitData.outletElevation - conduitData.outletCover).toFixed(2);
    // Add channel bottom elevation values to the left of manhole axes (centered in row)
    draw.text(`${inletBottomElev}`).move(inletAxisX - 20, currentY + lineHeight/2 - 5).fill('#7a7a7a').font({ size: numberFontSize }).transform({ rotate: 270 });
    draw.text(`${outletBottomElev}`).move(outletAxisX - 20, currentY + lineHeight/2 - 5).fill('#7a7a7a').font({ size: numberFontSize }).transform({ rotate: 270 });
    currentY += lineHeight;

    // Row 3: Channel bottom depth
    draw.text(`Cover Depth`).move(labelTableStartX + 5, currentY + lineHeight/2 - 6).fill('#7a7a7a').font({ size: fontSize }).attr('text-anchor', 'start');
    draw.line(tableStartX, currentY + lineHeight - 2, tableEndX, currentY + lineHeight - 2).stroke({ color: '#000', width: 0.5 });
    draw.line(labelTableStartX, currentY + lineHeight - 2, inletCenterX, currentY + lineHeight - 2).stroke({ color: '#000', width: 0.5 }); // Extended line to inlet center
    // Add depth values to the left of manhole axes (centered in row)
    draw.text(`${conduitData.inletCover.toFixed(2)}`).move(inletAxisX - 16, currentY + lineHeight/2 - 5).fill('#7a7a7a').font({ size: numberFontSize }).transform({ rotate: 270 });
    draw.text(`${conduitData.outletCover.toFixed(2)}`).move(outletAxisX - 16, currentY + lineHeight/2 - 5).fill('#7a7a7a').font({ size: numberFontSize }).transform({ rotate: 270 });
    currentY += lineHeight;

    // Row 4: Channel parameters (diameter, length, slope in one row)
    draw.text(`Diameter, Length, Slope`).move(labelTableStartX + 5, currentY + lineHeight/2 - 6).fill('#7a7a7a').font({ size: fontSize }).attr('text-anchor', 'start');
    draw.line(tableStartX, currentY + lineHeight - 2, tableEndX, currentY + lineHeight - 2).stroke({ color: '#000', width: 0.5 });
    draw.line(labelTableStartX, currentY + lineHeight - 2, inletCenterX, currentY + lineHeight - 2).stroke({ color: '#000', width: 0.5 }); // Extended line to inlet center
    // Place channel parameters in the center of the connecting line (middle of table row)
    const channelParamsX = tableStartX + (tableEndX - tableStartX) / 2;
    draw.text(`Ø ${conduitData.diameter.toFixed(3)} m, L = ${conduitData.length.toFixed(1)} m, i = ${conduitData.slope.toFixed(2)}‰`).move(channelParamsX, currentY + lineHeight/2 - 6).fill('#7a7a7a').font({ size: fontSize }).attr('text-anchor', 'middle');

    // Main table border (vertical lines)
    draw.line(tableStartX, tableY - 2, tableStartX, currentY + lineHeight - 2).stroke({ color: '#000', width: 0.5 });
    draw.line(tableEndX, tableY - 2, tableEndX, currentY + lineHeight - 2).stroke({ color: '#000', width: 0.5 });

    // Labels table border (vertical lines)
    draw.line(labelTableStartX, tableY - 2, labelTableStartX, currentY + lineHeight - 2).stroke({ color: '#000', width: 0.5 });
    draw.line(labelTableEndX, tableY - 2, labelTableEndX, currentY + lineHeight - 2).stroke({ color: '#000', width: 0.5 });

    // Connection lines from table to manhole bottoms
    draw.line(inletCenterX, tableY - 2, inletAxisX, inletBottom).stroke({ color: '#000', width: 0.5 });
    draw.line(outletCenterX, tableY - 2, outletAxisX, outletBottom).stroke({ color: '#000', width: 0.5 });

    // Diameter dimension
    const diameterX = pipeStartX + pipeLength/2;

    // Filling level label at water line with triangle indicator
    const waterLevelMidY = (waterLevelStartY + waterLevelEndY) / 2;
    const fillingPercentage = (conduitData.filling / conduitData.diameter) * 100;

    // Draw triangle indicator - empty triangle with bottom vertex on water line
    const triangleSize = 10;
    const triangleX = diameterX - 15;
    draw.polygon([
        [triangleX - triangleSize/2, waterLevelMidY - triangleSize], // Top left
        [triangleX + triangleSize/2, waterLevelMidY - triangleSize], // Top right
        [triangleX, waterLevelMidY] // Bottom vertex on water line
    ]).fill('none').stroke({ color: '#7a7a7a', width: 0.8 });

    // Add horizontal line at water level starting from triangle vertex (approximately 1cm = 10px)
    const waterLineLength = 10;
    draw.line(triangleX, waterLevelMidY, triangleX + waterLineLength, waterLevelMidY)
        .stroke({ color: '#7a7a7a', width: 0.8 });

    draw.text(`${conduitData.filling.toFixed(2)}m (${fillingPercentage.toFixed(1)}%)`).move(diameterX - 10, waterLevelMidY - 8  - triangleSize - 2).fill('#7a7a7a').font({ size: fontSize });

    // Node labels - positioned above manhole covers and centered on manhole axes (matching table style)
    draw.text(conduitData.inletNode).move(inletAxisX, inletCoverTop - nodeLabelOffset).fill('#7a7a7a').font({ size: fontSize }).attr('text-anchor', 'middle');
    draw.text(conduitData.outletNode).move(outletAxisX, outletCoverTop - nodeLabelOffset).fill('#7a7a7a').font({ size: fontSize }).attr('text-anchor', 'middle');

    // Center the view to include the entire drawing including the table
    // Calculate the full extent of the drawing
    const minX = labelTableStartX - 10; // Left edge of labels table with margin
    const maxX = containerWidth - 10; // Right edge with margin
    const minY = Math.min(inletCoverTop - nodeLabelOffset - 20, outletCoverTop - nodeLabelOffset - 20); // Top of node labels with margin
    const maxY = currentY + lineHeight + 10; // Bottom of table with margin

    const drawingWidth = maxX - minX;
    const drawingHeight = maxY - minY;

    // Calculate scale to fit the drawing with some padding
    const scaleX = containerWidth / drawingWidth;
    const scaleY = containerHeight / drawingHeight;
    const calculatedInitialScale = Math.min(scaleX, scaleY, 1) * 0.9; // 0.9 for 10% padding

    // Calculate center position
    const drawingCenterX = (minX + maxX) / 2;
    const drawingCenterY = (minY + maxY) / 2;
    const calculatedInitialTranslateX = drawingCenterX - (containerWidth / calculatedInitialScale) / 2;
    const calculatedInitialTranslateY = drawingCenterY - (containerHeight / calculatedInitialScale) / 2;

    // Store initial view settings for reset functionality
    initialScale = calculatedInitialScale;
    initialTranslateX = calculatedInitialTranslateX;
    initialTranslateY = calculatedInitialTranslateY;

    // Set initial view
    scale = initialScale;
    translateX = initialTranslateX;
    translateY = initialTranslateY;
    updateTransform();

}
{% endif %}
</script>

{% endblock %}<|MERGE_RESOLUTION|>--- conflicted
+++ resolved
@@ -991,7 +991,6 @@
     draw.line(outletAxisX, outletBottom, outletAxisX, outletCoverTop)
         .stroke({ color: '#000000', width: 0.5 }).attr('stroke-dasharray', '6,2,1,2');
 
-<<<<<<< HEAD
     // Calculate water level positions in manholes (same level as in pipe)
     const fillingHeightVisual = (conduitData.filling / conduitData.diameter) * pipeHeight;
     const inletWaterLevel = inletPipeBottomY - fillingHeightVisual;
@@ -1025,8 +1024,6 @@
             .stroke({ color: 'var(--gray-500)', width: 0.5 });
     }
 
-=======
->>>>>>> 820e9542
     // Draw pipe - aligned with manhole bottoms
     const pipeStartX = inletX + manholeWidth;
     const pipeStartY = inletPipeBottomY - pipeHeight; // Top of pipe at manhole bottom
@@ -1041,13 +1038,6 @@
         [pipeStartX, pipeStartY + pipeHeight]
     ]).fill('none').stroke({ color: '#000000', width: 1 });
 
-    // Water level filling with horizontal hatching (based on diameter and filling in meters)
-<<<<<<< HEAD
-    // Note: fillingHeightVisual already calculated above for manholes
-=======
-    // Convert actual filling height to visual representation
-    const fillingHeightVisual = (conduitData.filling / conduitData.diameter) * pipeHeight;
->>>>>>> 820e9542
     const waterLevelStartY = pipeStartY + pipeHeight - fillingHeightVisual;
     const waterLevelEndY = pipeEndY + pipeHeight - fillingHeightVisual;
 
@@ -1068,7 +1058,6 @@
     // Conduit name
     draw.text(conduitData.name).move(containerWidth/2, 80).fill('#7a7a7a').font({ size: 20, weight: 'bold' });
 
-<<<<<<< HEAD
     // Calculate table position relative to the lower manhole
     const inletCenterX = inletX + manholeWidth/2;
     const outletCenterX = outletX + manholeWidth/2;
@@ -1076,15 +1065,7 @@
     // Find the lower manhole (higher Y coordinate) and position table below it
     const lowerManholeY = Math.max(inletY, outletY);
     const tableY = lowerManholeY + manholeHeight - 50; // Position table below the lower manhole (reduced spacing)
-=======
-    // Calculate table position (where dimension line was)
-    const lengthY = pipeStartY + pipeHeight + 30;
-    const inletCenterX = inletX + manholeWidth/2;
-    const outletCenterX = outletX + manholeWidth/2;
-
-    // Data table at dimension line level
-    const tableY = lengthY; // Start position for data table (at dimension level)
->>>>>>> 820e9542
+
     const tableStartX = inletCenterX; // Start of table (inlet center)
     const tableEndX = outletCenterX; // End of table (outlet center)
     const dataX = outletX + manholeWidth + 10; // Data position (right of outlet manhole)
