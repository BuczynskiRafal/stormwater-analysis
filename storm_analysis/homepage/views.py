--- conflicted
+++ resolved
@@ -1,8 +1,4 @@
 from django.shortcuts import render
-<<<<<<< HEAD
-
-=======
->>>>>>> a7619f02
 
 def index(request):
     return render(request, "homepage/index.html")
